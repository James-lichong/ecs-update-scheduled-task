{
  "name": "ecs-deploy-task-definition-to-scheduled-task",
  "version": "1.3.0",
  "description": "Registers an Amazon ECS task definition and deploys it to ECS scheduled task(s).",
  "main": "src/index.js",
  "jest": {
    "collectCoverageFrom": [
      "src/**/*.js",
      "!**/__tests__/**",
      "!**/node_modules/**",
      "!**/dist/**"
    ],
    "testEnvironment": "jest-environment-node"
  },
  "prettier": {
    "htmlWhitespaceSensitivity": "ignore",
    "trailingComma": "es5",
    "singleQuote": true
  },
  "scripts": {
    "build": "true",
    "eslint": "eslint src/**.js",
    "eslint:fix": "eslint src/**.js --fix",
    "lint": "run-s {prettier:check,eslint}",
    "package": "ncc build src/index.js -o dist",
    "prettier": "prettier './**/*.{js,json,md,yml}' '!./coverage/**' '!./dist/**'",
    "prettier:check": "npm run prettier -- --check",
    "prettier:fix": "npm run prettier -- --write",
    "test": "jest",
    "test:debug": "jest --runInBand"
  },
  "repository": {
    "type": "git",
    "url": "git+https://github.com/airfordable/ecs-deploy-task-definition-to-scheduled-task.git"
  },
  "keywords": [
    "AWS",
    "Actions",
    "Airfordable",
    "GitHub",
    "JavaScript"
  ],
  "author": "Aifordable, AWS",
  "license": "MIT",
  "bugs": {
    "url": "https://github.com/airfordable/ecs-deploy-task-definition-to-scheduled-task/issues"
  },
  "homepage": "https://github.com/airfordable/ecs-deploy-task-definition-to-scheduled-task#readme",
  "dependencies": {
    "@actions/core": "^1.2.6",
    "aws-sdk": "^2.783.0",
    "yaml": "^1.10.0"
  },
  "devDependencies": {
<<<<<<< HEAD
    "@commitlint/cli": "11.0.0",
    "@commitlint/config-conventional": "11.0.0",
    "@vercel/ncc": "0.24.1",
    "eslint": "7.14.0",
=======
    "@commitlint/cli": "10.0.0",
    "@commitlint/config-conventional": "10.0.0",
    "@vercel/ncc": "0.25.1",
    "eslint": "6.8.0",
>>>>>>> 1258b671
    "eslint-config-prettier": "6.15.0",
    "eslint-plugin-import": "2.22.1",
    "eslint-plugin-jest": "24.1.3",
    "eslint-plugin-prettier": "3.1.4",
    "husky": "4.3.0",
    "jest": "26.6.3",
    "jest-environment-node": "26.6.2",
    "lint-staged": "10.5.0",
    "npm-run-all": "4.1.5",
    "prettier": "2.2.0"
  },
  "commitlint": {
    "extends": [
      "@commitlint/config-conventional"
    ],
    "rules": {
      "subject-case": [
        2,
        "never",
        [
          "start-case",
          "pascal-case",
          "upper-case"
        ]
      ],
      "header-max-length": [
        1,
        "always",
        72
      ]
    }
  },
  "husky": {
    "hooks": {
      "commit-msg": "commitlint -E HUSKY_GIT_PARAMS",
      "pre-commit": "lint-staged"
    }
  },
  "lint-staged": {
    "*.(js|jsx|ts|tsx)": [
      "prettier --write",
      "eslint --fix"
    ],
    "*.(gql|json|md|yaml|yml)": [
      "prettier --write"
    ]
  }
}<|MERGE_RESOLUTION|>--- conflicted
+++ resolved
@@ -52,17 +52,10 @@
     "yaml": "^1.10.0"
   },
   "devDependencies": {
-<<<<<<< HEAD
     "@commitlint/cli": "11.0.0",
     "@commitlint/config-conventional": "11.0.0",
-    "@vercel/ncc": "0.24.1",
+    "@vercel/ncc": "0.25.1",
     "eslint": "7.14.0",
-=======
-    "@commitlint/cli": "10.0.0",
-    "@commitlint/config-conventional": "10.0.0",
-    "@vercel/ncc": "0.25.1",
-    "eslint": "6.8.0",
->>>>>>> 1258b671
     "eslint-config-prettier": "6.15.0",
     "eslint-plugin-import": "2.22.1",
     "eslint-plugin-jest": "24.1.3",
